#!/usr/bin/env python
# -*- coding: utf-8 -*-
"""`This`_ is a tool to manage using git as a deployment management tool

.. _This:   https://github.com/wikimedia/Sartoris/blob/master/sartoris.py

All of this is accomplished using only modules from the Python standard library
that are available in every installation.

"""
__license__ = """\
Copyright (c) 2012 Ryan Faulkner <rfaulkner@wikimedia.org>

Permission to use, copy, modify, and distribute this software for any
purpose with or without fee is hereby granted, provided that the above
copyright notice and this permission notice appear in all copies.

THE SOFTWARE IS PROVIDED "AS IS" AND THE AUTHOR DISCLAIMS ALL WARRANTIES
WITH REGARD TO THIS SOFTWARE INCLUDING ALL IMPLIED WARRANTIES OF
MERCHANTABILITY AND FITNESS. IN NO EVENT SHALL THE AUTHOR BE LIABLE FOR
ANY SPECIAL, DIRECT, INDIRECT, OR CONSEQUENTIAL DAMAGES OR ANY DAMAGES
WHATSOEVER RESULTING FROM LOSS OF USE, DATA OR PROFITS, WHETHER IN AN
ACTION OF CONTRACT, NEGLIGENCE OR OTHER TORTIOUS ACTION, ARISING OUT OF
OR IN CONNECTION WITH THE USE OR PERFORMANCE OF THIS SOFTWARE.\
"""

import datetime
import dulwich
import logging
import optparse
import os
import sys
<<<<<<< HEAD
import subprocess
from dulwich.config import StackedConfig
=======
from datetime import datetime

exit_codes = {
    1 : 'Operation failed.  Exiting.',
    2 : 'Lock file already exists.  Exiting.'
}

# Module level attribute for tagging datetime format
DATE_TIME_TAG_FORMAT = '%Y%m%d-%H%M%S'

import subprocess
from dulwich.config import StackedConfig

>>>>>>> 9ff364d6

# NullHandler was added in Python 3.1.
try:
    NullHandler = logging.NullHandler
except AttributeError:
    class NullHandler(logging.Handler):
        def emit(self, record): pass

# Add a do-nothing NullHandler to the module logger to prevent "No handlers
# could be found" errors. The calling code can still add other, more useful
# handlers, or otherwise configure logging.
log = logging.getLogger(__name__)
log.addHandler(NullHandler())

def parseargs(argv):
    """Parse command line arguments.

    Returns a tuple (*opts*, *args*), where *opts* is an
    :class:`optparse.Values` instance and *args* is the list of arguments left
    over after processing.

    :param argv: a list of command line arguments, usually :data:`sys.argv`.
    """
    prog = argv[0]
    parser = optparse.OptionParser(prog=prog)
    parser.allow_interspersed_args = False

    defaults = {
        "quiet": 0,
        "silent": False,
        "verbose": 0,
    }

    # Global options.
    parser.add_option("-q", "--quiet", dest="quiet",
        default=defaults["quiet"], action="count",
        help="decrease the logging verbosity")
    parser.add_option("-s", "--silent", dest="silent",
        default=defaults["silent"], action="store_true",
        help="silence the logger")
    parser.add_option("-v", "--verbose", dest="verbose",
        default=defaults["verbose"], action="count",
        help="increase the logging verbosity")

    (opts, args) = parser.parse_args(args=argv[1:])
    return (opts, args)

def start():
    """
        * write a lock file
        * add a start tag
    """
    # @TODO use dulwich package implement git functionality rather
    #       than shell commands - http://www.samba.org/~jelmer/dulwich/


    # Create lock file - check if it already exists
    # @TODO catch exceptions for any os callable attributes
    if 'lock' in os.listdir('.git/deploy'):
        exit_code = 2
        log.error(__name__ + '::' + exit_codes[exit_code])
        return exit_code

    lock_file_handle = '.git/deploy/lock'
    log.info(__name__ + '::Creating lock file.')
    subprocess.call(['touch',lock_file_handle])

    # Add tags.  First retrieve the repository name then build the tag.
    try:
        repo_name = subprocess.Popen(['git', 'remote','-v'],
            stdout=subprocess.PIPE,
            stderr=subprocess.PIPE).stdout.readline().strip().split(
            '/')[-1].split('.git')[0]
    except KeyError:
        exit_code = 2
        log.error(__name__ + '::' + exit_codes[exit_code])
        return exit_code

    log.info(__name__ + '::Adding `start` tag for repo.')
    _tag = '{0}-start-{1}'.format(repo_name, datetime.now().strftime(DATE_TIME_TAG_FORMAT))
    subprocess.call(['git', 'tag', '-a', _tag,'-m', '"Tag for {0}"'.format(repo_name)])

def abort():
    """
        * reset state back to start tag
        * remove lock file
    """
    raise NotImplementedError()

def sync(no_deps=False,force=False):
    """
        * add a sync tag
        * write a .deploy file with the tag information
        * call a sync hook with the prefix (repo) and tag info
    """
    #TODO: do git calls in dulwich, rather than shelling out
    #TODO: get all configuration via a function, and get it during main
    if 'lock' not in os.listdir('.git/deploy'):
        exit_code = 20
<<<<<<< HEAD
        log.error("{0}::{1}".format(__name__, exit_codes[exit_code])
=======
        log.error("{0}::{1}".format(__name__, exit_codes[exit_code]))
>>>>>>> 9ff364d6
        return exit_code
    sc = StackedConfig(StackedConfig.default_backends())
    try:
        hook_dir = sc.get('deploy','hook-dir')
    except KeyError:
        exit_code = 21
<<<<<<< HEAD
        log.error("{0}::{1}".format(__name__, exit_codes[exit_code])
=======
        log.error("{0}::{1}".format(__name__, exit_codes[exit_code]))
>>>>>>> 9ff364d6
        return exit_code
    try:
        repo_name = sc.get('deploy','tag-prefix')
    except KeyError:
        exit_code = 22
<<<<<<< HEAD
        log.error("{0}::{1}".format(__name__, exit_codes[exit_code])
=======
        log.error("{0}::{1}".format(__name__, exit_codes[exit_code]))
>>>>>>> 9ff364d6
        return exit_code
    sync_dir = '{0}/sync'.format(hook_dir)
    sync_script = '{0}/{1}.sync'.format(sync_dir, repo_name)
    _tag = "{0}-sync-{1}".format(repo_name,
                                 datetime.now().strftime(DATE_TIME_TAG_FORMAT))
    proc = subprocess.Popen(['/usr/bin/git tag', '-a', _tag])
    if proc.returncode != 0:
        exit_code = 23
<<<<<<< HEAD
        log.error("{0}::{1}".format(__name__, exit_codes[exit_code])
=======
        log.error("{0}::{1}".format(__name__, exit_codes[exit_code]))
>>>>>>> 9ff364d6
        return exit_code
    #TODO: use a pluggable sync system rather than shelling out
    if os.path.exists(sync_script):
        proc = subprocess.Popen([sync_script,
                                 '--repo="{0}"'.format(repo_name),
                                 '--tag="{0}"'.format(_tag),
                                 '--force="{0}"'.format(force)])
        log.info(proc.stdout.read())
        if proc.returncode != 0:
            exit_code = 24
<<<<<<< HEAD
            log.error("{0}::{1}".format(__name__, exit_codes[exit_code])
=======
            log.error("{0}::{1}".format(__name__, exit_codes[exit_code]))
>>>>>>> 9ff364d6
            return exit_code

def resync():
    """
        * write a lock file
        * call sync hook with the prefix (repo) and tag info
        * remove lock file
    """
    raise NotImplementedError()

def revert():
    """
        * write a lock file
        * write previous deploy info into .deploy
        * call sync hook with the prefix (repo) and tag info
        * remove lock file
    """
    raise NotImplementedError()

def show_tag():
    """
        * display current tagged release
    """
    raise NotImplementedError()

def log_deploys():
    """
        * show last x deploys
    """
    raise NotImplementedError()

def diff():
    """
        * show a git diff of the last deploy and it's previous deploy
    """
    raise NotImplementedError()


def main(argv, out=None, err=None):
    """Main entry point.

    Returns a value that can be understood by :func:`sys.exit`.

    :param argv: a list of command line arguments, usually :data:`sys.argv`.
    :param out: stream to write messages; :data:`sys.stdout` if None.
    :param err: stream to write error messages; :data:`sys.stderr` if None.
    """
    if out is None: # pragma: nocover
        out = sys.stdout
    if err is None: # pragma: nocover
        err = sys.stderr
    (opts, args) = parseargs(argv)
    level = logging.WARNING - ((opts.verbose - opts.quiet) * 10)
    if opts.silent:
        level = logging.CRITICAL + 1

    format = "%(message)s"
    handler = logging.StreamHandler(err)
    handler.setFormatter(logging.Formatter(format))
    log.addHandler(handler)
    log.setLevel(level)

    log.debug("Ready to run")

    # Inline call to functionality
    #
    # @TODO: modify usage to avoid eval.
    #       1. Create a singleton class `Sartoris` which contains all of the
    #           git-deploy methods
    #       2. qualify args with `Sartoris` via duck-typing (e.g. hasattr,
    #           getattr, __callable__)
    #
    try:
        eval(args[0] + '()')
    except NameError:
        logging.error(__name__ + '::No function called %(func)s.' % {
            'func' : str(args[0])})


if __name__ == "__main__": # pragma: nocover
    sys.exit(main(sys.argv))
<|MERGE_RESOLUTION|>--- conflicted
+++ resolved
@@ -24,16 +24,12 @@
 OR IN CONNECTION WITH THE USE OR PERFORMANCE OF THIS SOFTWARE.\
 """
 
-import datetime
-import dulwich
 import logging
 import optparse
 import os
 import sys
-<<<<<<< HEAD
 import subprocess
 from dulwich.config import StackedConfig
-=======
 from datetime import datetime
 
 exit_codes = {
@@ -46,8 +42,6 @@
 
 import subprocess
 from dulwich.config import StackedConfig
-
->>>>>>> 9ff364d6
 
 # NullHandler was added in Python 3.1.
 try:
@@ -147,32 +141,20 @@
     #TODO: get all configuration via a function, and get it during main
     if 'lock' not in os.listdir('.git/deploy'):
         exit_code = 20
-<<<<<<< HEAD
-        log.error("{0}::{1}".format(__name__, exit_codes[exit_code])
-=======
-        log.error("{0}::{1}".format(__name__, exit_codes[exit_code]))
->>>>>>> 9ff364d6
+        log.error("{0}::{1}".format(__name__, exit_codes[exit_code]))
         return exit_code
     sc = StackedConfig(StackedConfig.default_backends())
     try:
         hook_dir = sc.get('deploy','hook-dir')
     except KeyError:
         exit_code = 21
-<<<<<<< HEAD
-        log.error("{0}::{1}".format(__name__, exit_codes[exit_code])
-=======
-        log.error("{0}::{1}".format(__name__, exit_codes[exit_code]))
->>>>>>> 9ff364d6
+        log.error("{0}::{1}".format(__name__, exit_codes[exit_code]))
         return exit_code
     try:
         repo_name = sc.get('deploy','tag-prefix')
     except KeyError:
         exit_code = 22
-<<<<<<< HEAD
-        log.error("{0}::{1}".format(__name__, exit_codes[exit_code])
-=======
-        log.error("{0}::{1}".format(__name__, exit_codes[exit_code]))
->>>>>>> 9ff364d6
+        log.error("{0}::{1}".format(__name__, exit_codes[exit_code]))
         return exit_code
     sync_dir = '{0}/sync'.format(hook_dir)
     sync_script = '{0}/{1}.sync'.format(sync_dir, repo_name)
@@ -181,11 +163,7 @@
     proc = subprocess.Popen(['/usr/bin/git tag', '-a', _tag])
     if proc.returncode != 0:
         exit_code = 23
-<<<<<<< HEAD
-        log.error("{0}::{1}".format(__name__, exit_codes[exit_code])
-=======
-        log.error("{0}::{1}".format(__name__, exit_codes[exit_code]))
->>>>>>> 9ff364d6
+        log.error("{0}::{1}".format(__name__, exit_codes[exit_code]))
         return exit_code
     #TODO: use a pluggable sync system rather than shelling out
     if os.path.exists(sync_script):
@@ -196,11 +174,7 @@
         log.info(proc.stdout.read())
         if proc.returncode != 0:
             exit_code = 24
-<<<<<<< HEAD
-            log.error("{0}::{1}".format(__name__, exit_codes[exit_code])
-=======
             log.error("{0}::{1}".format(__name__, exit_codes[exit_code]))
->>>>>>> 9ff364d6
             return exit_code
 
 def resync():
